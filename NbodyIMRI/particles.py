--- conflicted
+++ resolved
@@ -82,28 +82,17 @@
         self.alpha    = alpha
         
         if (self.dynamic_BH):
-<<<<<<< HEAD
             M1_eff = self.M_1 +self.M_2
-=======
-            M1_eff = self.M_1 +	self.M_2
->>>>>>> 6a35f110
         else:
             M1_eff = self.M_1
         
         if (self.N_DM > 2):
             if (r_t < 0):
-<<<<<<< HEAD
-                SpikeDF = DF.PowerLawSpike(M1_eff/u.Msun, rho_6/(u.Msun/u.pc**3), gamma_sp)
-            else:
-                SpikeDF = DF.GeneralizedNFWSpike(M1_eff/u.Msun, rho_6/(u.Msun/u.pc**3), gamma_sp, r_t/u.pc, alpha)
-            r, v = SpikeDF.draw_particle(r_max/u.pc, N = self.N_DM)
-=======
                 SpikeDF = DF.PowerLawSpike(M1_eff, rho_6, gamma_sp)
             else:
                 SpikeDF = DF.GeneralizedNFWSpike(M1_eff, rho_6, gamma_sp, r_t, alpha, r_soft)
                 
             r, v = SpikeDF.draw_particle(r_max, N = self.N_DM)
->>>>>>> 6a35f110
 
             for i in range(self.N_DM):
                 rhat = tools.get_random_direction()
