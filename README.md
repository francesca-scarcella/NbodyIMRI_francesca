# NbodyIMRI

#### Current version

<<<<<<< HEAD
16/06/2022: The current version is not very well documented, but there are a couple of very simple examples in the [`examples/`](examples) folder. A full early release of the code (including more detailed examples) will be available soon.
=======
*15/06/2022:* The current version doesn't have any examples or documentation, but will be updated shortly. 
>>>>>>> 2447ade4

#### Installation

Install using 

```
pip install .
```

Alternatively, if you'd like to install the editable version, do:

```
pip install -e .
```

<|MERGE_RESOLUTION|>--- conflicted
+++ resolved
@@ -2,11 +2,7 @@
 
 #### Current version
 
-<<<<<<< HEAD
 16/06/2022: The current version is not very well documented, but there are a couple of very simple examples in the [`examples/`](examples) folder. A full early release of the code (including more detailed examples) will be available soon.
-=======
-*15/06/2022:* The current version doesn't have any examples or documentation, but will be updated shortly. 
->>>>>>> 2447ade4
 
 #### Installation
 
